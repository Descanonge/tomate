--- conflicted
+++ resolved
@@ -10,8 +10,6 @@
 from typing import List
 
 import numpy as np
-
-from data_loader.coordinates.variables import Variables
 
 
 log = logging.getLogger(__name__)
@@ -125,11 +123,7 @@
         coord: Coord
             The coordinate that would be used.
         """
-<<<<<<< HEAD
-        self.shape = coord[self.value].size
-=======
         self.shape = len(coord[self.no_int()])
->>>>>>> fac6e805
         self.parent_shape = coord.size
 
     def no_int(self):
@@ -434,7 +428,7 @@
 
     def simplify(self):
         pass
-      
+
 
 
 class Keyring():
@@ -793,7 +787,6 @@
             res[name] = key * other_[name]
         return res
 
-<<<<<<< HEAD
     def __add__(self, other):
         """Expand keyring with another."""
         res = self.copy()
@@ -803,7 +796,7 @@
             else:
                 res[d] = other[d]
         return res
-=======
+
     def print(self):
         """."""
         s = []
@@ -831,7 +824,6 @@
                     z.append(str(step))
                 s.append(':'.join(z))
         return '[%s]' % ', '.join(s)
->>>>>>> fac6e805
 
 
 def list2slice_simple(L):
