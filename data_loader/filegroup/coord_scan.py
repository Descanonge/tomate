--- conflicted
+++ resolved
@@ -287,11 +287,7 @@
         self.values = values
         self.in_idx = in_idx
 
-<<<<<<< HEAD
-    def set_scan_attributes_func(self, func):
-=======
     def set_scan_attributes_func(self, func, **kwargs):
->>>>>>> fac6e805
         """Set function for scanning attributes in file.
 
         See also
