"""Base class for data."""

# This file is part of the 'data-loader' project
# (http://github.com/Descanonges/data-loader)
# and subject to the MIT License as defined in file 'LICENSE',
# in the root of this project. © 2020 Clément HAËCK


import logging
from typing import Dict, List

import numpy as np

from data_loader.keys.keyring import Keyring
from data_loader.accessor import Accessor
from data_loader.scope import Scope


log = logging.getLogger(__name__)


class DataBase():
    r"""Encapsulate data array and info about the variables.

    The data itself is stored in the data attribute.
    It can be loaded from disk using multiple `Filegroups`.
    The data can be conveniently accessed using the `view` method.

    The data consists in multiple variables varying along
    multiple coordinates.
    An ensemble of coordinates and variables makes a `Scope`.
    The data object has three different scopes:
    \*avail: all data available on disk
    \*loaded: part of that data that is loaded in memory
    \*selected: part of data selected

    Coordinates objects, the list of variables, the shape
    of data, and other attributes of the different scopes objects,
    are directly acciessible from the data object.
    If data has been loaded, the 'loaded' scope is used,
    otherwise the 'available' scope is used.

    Data and coordinates can be accessed as items:
    `Data[{name of variable | name of coordinate}]`.

    See :doc:`../data` for more information.

    Parameters
    ----------
    root: str
        Root data directory containing all files.
    filegroups: List[Filegroups]
    vi: VariablesInfo
        Information on the variables and data.
    coords: Coord
        Coordinates, in the order the data should be kept.
        This includes variables.

    Attributes
    ----------
    root: str
        Root data directory containing all files.
    vi: VariablesInfo
        Information on the variables and data.

    coords_name: List[str]
        Coordinates names, in the order the data
        is kept in the array.

    data: Numpy array
        Data array if loaded, None otherwise.

    filegroups: List[Filegroup]

    avail: Scope
        Scope of available data (on disk).
    loaded: Scope
        Scope of loaded data.
    selected: Scope
        Scope of selected data.

    acs: Type
        Accessor class (or subclass) to use to access the data.

    do_post_loading: Callable
        Function applied after loading data.
    """

    acs = Accessor

    def __init__(self, root, filegroups, vi, *coords):
        self.root = root

        self.coords_name = [c.name for c in coords if c.name != 'var']

        self.avail = Scope(coords=coords)
        self.loaded = self.avail.copy()
        self.selected = self.avail.copy()
        self.loaded.empty()
        self.selected.empty()
        self.avail.name = 'available'
        self.loaded.name = 'loaded'
        self.selected.name = 'selected'

        self.filegroups = filegroups

        self.vi = vi

        self.data = None

        self.link_filegroups()

        self.do_post_loading = do_post_loading_default

    def __str__(self):
        s = ["Data object"]

        s1 = "Class: %s, Bases: " % self.__class__.__name__
        s2 = ', '.join(self.bases.values())
        s.append(s1 + s2)
        s.append('')

        s.append("Data available: \n%s" % str(self.avail))
        s.append('')

        if self.data is None:
            s.append('Data not loaded')
        else:
            s.append('Data loaded: \n%s' % str(self.loaded))
        s.append('')

        if self.selected.is_empty():
            s.append('No data selected')
        else:
            s.append('Data selected: \n%s' % str(self.selected))
        s.append('')

        s.append("%d Filegroups:" % len(self.filegroups))
        s += ['\t%s' % ', '.join(fg.variables) for fg in self.filegroups]

        return '\n'.join(s)

    def __repr__(self):
        return '\n'.join([super().__repr__(), str(self)])

    @property
    def bases(self) -> Dict[str, str]:
        """Bases classes.

        Returns dictionary of bases name and their fullname
        (with module).

        Returns
        -------
        {class name: full name with module}
        """
        bases = self.__class__.__bases__
        out = {c.__name__: '%s.%s' % (c.__module__, c.__name__)
               for c in bases}
        return out

    def _check_loaded(self):
        """Check if data is loaded.

        Raises
        ------
        RuntimeError
            If the data is not loaded.
        """
        if self.data is None:
            raise RuntimeError("Data not loaded.")

    def __getitem__(self, y: str):
        """Return a coordinate, or data for a variable.

        If y is a variable name, return the corresponding data slice.

        y
            Coordinate or variable name.

        Raises
        ------
        KeyError
            If key is not a coordinate or variable.
        """
        if isinstance(y, str):
            if y in self.loaded:
                y = self.idx(y)
                return self.data[y]
            raise KeyError("Variable '%s' is not loaded." % y)
        raise TypeError("Key must be a str.")

    def __getattribute__(self, item):
        """Get attribute.

        If item is a coordinate name, return coordinate from
        current scope.
        If item is 'var', return list of variable from
        current scope.
        """
        if item in super().__getattribute__('coords_name') + ['var']:
            if not self.loaded.is_empty():
                scope = super().__getattribute__('loaded')
            else:
                scope = super().__getattribute__('avail')
            return scope[item]
        return super().__getattribute__(item)

    @property
    def scope(self) -> Scope:
        """Loaded scope if not empty, available scope otherwise."""
        if not self.loaded.is_empty():
            return self.loaded
        return self.avail

    @property
    def dims(self) -> List[str]:
        """List of dimensions names."""
        return ['var'] + self.coords_name

    def get_scope(self, scope) -> Scope:
        """Get scope by name."""
        if isinstance(scope, str):
            scope = {'avail': self.avail,
                     'loaded': self.loaded,
                     'selected': self.selected,
                     'current': self.scope}[scope]
        return scope

    def idx(self, variable: str) -> int:
        """Index of variables in the data array.

        Wrapper around loaded Scope.idx()

        Parameters
        ----------
        variable: str, List[str], slice
        """
        return self.loaded.idx(variable)

    def view(self, *keys, keyring=None, **kw_keys):
        """Returns a subset of loaded data.

        Keys act on loaded scope.
        If a key is an integer, the corresponding dimension in the
        array will be squeezed.

        Parameters
        ----------
        keyring: Keyring, optional
            Keyring specifying parts of dimensions to take.
        keys: Key-like, optional
            Keys specifying parts of dimensions to take.
            Take precedence over keyring.

        Returns
        -------
        Array
            Subset of data, in storage order.
        """
        self._check_loaded()

        kw_keys = self.get_kw_keys(*keys, **kw_keys)
        keyring = Keyring.get_default(keyring, **kw_keys, variables=self.loaded.var)
        keyring.make_full(self.dims)
        keyring.make_total()
        keyring.simplify()
        keyring.sort_by(self.dims)
        log.debug('Taking keys in data: %s', keyring.print())
        return self.acs.take(keyring, self.data)

    def view_selected(self, scope='selected', keyring=None, **keys):
        """Returns a subset of loaded data.

        Subset is specified by a scope.
        The selection scope is expected to be created from
        the loaded one.
        One can further slice the selection using keys.

        Parameters
        ----------
        keyring: Keyring, optional
            Keyring specifying further slicing of selection.
        keys: Key-like, optional
            Keys specifying further slicing of selection.
            Take precedence over keyring.

        Returns
        -------
        Array
        """
        scope = self.get_scope(scope)
        if scope.is_empty():
            raise Exception("Selection scope is empty ('%s')." % scope.name)
        if scope.parent_scope != self.loaded:
            raise Exception("The parent scope is not the loaded data scope."
                            " (is '%s')" % scope.parent_scope.name)

        scope_ = scope.copy()
        scope_.slice(keyring, int2list=False, **keys)
        return self.view(keyring=scope_.parent_keyring)

    def view_ordered(self, order, keyring=None, **keys):
        """Returns a reordered subset of data.

        The ranks of the array are rearranged to follow
        the specified coordinates order.
        Keys act on loaded scope.

        Parameters
        ----------
        order: List[str]
            List of dimensions names in required order.
            Either two dimensions (for swapping them)
            or all of them should be specified.
        keyring: Keyring, optional
            Keyring specifying parts of dimensions to take.
        keys: Key-like, optional
            Keys specifying parts of dimensions to take.
            Take precedence over keyring.

        Examples
        --------
        >>> print(dt.coords_name)
        ['time', 'lat', 'lon']
        >>> print(dt.shape)
        [12, 300, 500]
        >>> a = dt.view_orderd(['lon', 'lat'], time=[1])
        ... print(a.shape)
        [1, 500, 300]

        See also
        --------
        Accessor.reorder: The underlying function.
        view: For details on subsetting data (without reordering).
        """
        self._check_loaded()

        keyring = Keyring.get_default(keyring, **keys, variables=self.loaded.var)
        keyring.make_full(self.dims)
        keyring.make_total()
        keyring.sort_by(self.dims)

        log.debug('Taking keys in data: %s', keyring.print())
        array = self.acs.take(keyring, self.data)
        # TODO: log reorder
        return self.acs.reorder(keyring, array, order)

    def iter_slices(self, coord, size=12, key=None):
        """Iter through slices of a coordinate.

        Scope will be loaded if not empty, available otherwise.
        The prescribed slice size is a maximum, the last
        slice can be smaller.

        Parameters
        ----------
        coord: str
            Coordinate to iterate along to.
        size: int, optional
            Size of the slices to take.
        key: Key-like, optional
            Subpart of coordinate to iter through.

        Returns
        -------
        List[Key-like]
        """
        return self.scope.iter_slices(coord, size, key)

    def iter_slices_month(self, coord='time', key=None):
        """Iter through monthes of a time coordinate.

        Parameters
        ----------
        coord: str, optional
            Coordinate to iterate along to.
            Must be subclass of Time.
        key: Key-like, optional
            Subpart of coordinate to iter through.

        Returns
        -------
        List[List[int]]

        See also
        --------
        iter_slices: Iter through any coordinate
        """
        return self.scope.iter_slices_month(coord, key)

    def link_filegroups(self):
        """Link filegroups and data."""
        for fg in self.filegroups:
            fg.db = self
            fg.acs = self.acs

    @property
    def ndim(self) -> int:
        """Number of dimensions."""
        return len(self.dims)

    @property
    def ncoord(self) -> int:
        """Number of coordinates."""
        return len(self.coords_name)

    @property
    def shape(self) -> List[int]:
        """Shape of the data from current scope.

        Scope is loaded if not empty, available otherwise.
        """
        return self.scope.shape

    def get_limits(self, *coords, scope='current', keyring=None, **keys):
        """Return limits of coordinates.

        Min and max values for specified coordinates.
        Scope is loaded if not empty, available otherwise.

        Parameters
        ----------
        coords: str
            Coordinates name.
            If None, defaults to all coordinates, in the order
            of data.
        scope: str, scope, optional
            Scope to use. Default is current.
        keyring: Keyring, optional
            Subset coordinates.
        keys: Key-like, optional
            Subset coordinates.
            Take precedence over keyring.

        Returns
        -------
        limits: List[float]
            Min and max of each coordinate. Flattened.

        Examples
        --------
        >>> print(dt.get_limits('lon', 'lat'))
        [-20.0 55.0 10.0 60.0]

        >>> print(dt.get_extent(lon=slice(0, 10)))
        [-20.0 0.]
        """
        scope = self.get_scope(scope)
        return scope.get_limits(*coords, keyring=keyring, **keys)

    def get_extent(self, *coords, scope='current', keyring=None, **keys):
        """Return extent of loaded coordinates.

        Return first and last value of specified coordinates.

        Parameters
        ----------
        coords: str
            Coordinates name.
            If None, defaults to all coordinates, in the order
            of data.
        scope: str, scope, optional
            Scope to use. Default is current.
        keyring: Keyring, optional
            Subset coordinates.
        keys: Key-like, optional
            Subset coordinates.
            Take precedence over keyring.

        Returns
        -------
        extent: List[float]
            First and last values of each coordinate.

        Examples
        --------
        >>> print(dt.get_extent('lon', 'lat'))
        [-20.0 55.0 60.0 10.0]

        >>> print(dt.get_extent(lon=slice(0, 10)))
        [-20.0 0.]
        """
        scope = self.get_scope(scope)
        return scope.get_extent(*coords, keyring=keyring, **keys)

    def get_kw_keys(self, *keys, **kw_keys):
        """Make keyword keys when asking for coordinates parts.

        From a mix of positional and keyword argument,
        make a list of keywords.
        Keywords arguments take precedence over positional arguments.
        Positional argument shall be ordered as the coordinates
        are ordered in data.

        Parameters
        ----------
        keys: Key-like, optional
        kw_keys: Key-like, optional

        Exemples
        --------
        >>> print( dt.get_kw_keys([0, 1], lat=slice(0, 10)) )
        {'time': [0, 1], 'lat': slice(0, 10)}
        """
        for i, key in enumerate(keys):
            name = self.dims[i]
            if name not in kw_keys:
                kw_keys[name] = key
        return kw_keys

    def get_subscope(self, scope='avail', keyring=None, int2list=True, **keys):
        """Return subset of scope.

        Parameters
        ----------
        scope: str, Scope, optional
            Scope to subset.
            If str, can be {'avail', 'loaded', 'selected'},
            corresponding scope of data will then be taken.
        keyring: Keyring, optional
        keys: Key-like, optional

        Returns
        -------
        Scope
            Copy of input scope, sliced with specified keys.
        """
        scope = self.get_scope(scope)
        subscope = scope.copy()
        subscope.reset_parent_keyring()
        subscope.parent_scope = scope
        subscope.slice(keyring, int2list=int2list, **keys)
        return subscope

    def select(self, scope='current', keyring=None, **keys):
        """Set selected scope from another scope.

        Wrapper around :func:`get_subscope`.

        Parameters
        ----------
        scope: str, Scope, optional
            Scope to subset.
            If str, can be {'avail', 'loaded', 'selected'},
            corresponding scope of data will then be taken.
        keyring: Keyring, optional
        keys: Key-like, optional

        Examples
        --------
        >>> dt.select(var='sst', time=20)
        >>> dt.select('loaded', lat=slice(10, 30))

        See also
        --------
        get_subscope
        """
        self.selected = self.get_subscope(scope, keyring,
                                          int2list=False, **keys)
        self.selected.name = 'selected'

    def select_by_value(self, scope='current', **keys):
        """Select by value.

        Parameters
        ----------
        scope: str, Scope, optional
            Scope to select from.
        keys: Key-like, optional

        See also
        --------
        load_by_value:
           Similar management of keys arguments.
        """
        scope = self.get_scope(scope)
        keys_ = {}
        for name, key in keys.items():
            c = scope[name]
            if isinstance(key, slice):
                key = c.subset(key.start, key.stop)
            elif isinstance(key, (list, tuple, np.ndarray)):
                key = [c.get_index(k) for k in key]
            else:
                key = c.get_index(key)
            keys_[name] = key
        self.select(scope, **keys_)

    def add_to_selection(self, scope='avail', keyring=None, **keys):
        """Add to selection.

        Keys act upon the parent scope of selection.
        TODO: Keys are always sorted in increasing order


        Parameters
        ----------
        Scope: str, Scope, optional
            If nothing was selected before, select keys from this scope.
        keyring: Keyring, optional
        keys: Key-like, optional

        """
        scope = self.selected
        if scope.is_empty():
            self.select(scope, keyring=keyring, **keys)
        else:
            keyring = Keyring.get_default(keyring, **keys, variables=self.avail.var)
            keyring.set_shape(scope.parent_scope.dims)
            keyring = keyring + scope.parent_keyring
            keyring.sort_keys()
            keyring.simplify()
            self.select(scope=scope.parent_scope, keyring=keyring)

    def slice_data(self, keyring=None, **keys):
        """Slice loaded data.

        Keys act on loaded scope.

        Parameters
        ----------
        keyring: Keyring, optional
        keys: Key-like, optional
        """
        self._check_loaded()
        keyring = Keyring.get_default(keyring, **keys)
        keyring.make_int_list()
        self.loaded = self.get_subscope('loaded', keyring)
        self.data = self.view(keyring=keyring)

    def unload_data(self):
        """Remove data."""
        self.data = None
        self.loaded.empty()

    def load_by_value(self, *keys, **kw_keys):
        """Load part of data from disk into memory.

        Part of the data to load is specified by values.

        Parameters
        ----------
        keys: list[float], float, int, slice, optional
            Values to select for a coordinate.
            If is slice, use start and stop as boundaries. Step has no effect.
            If is float, int, or a list of, closest index for each value is taken.
        kw_keys: Same, optional

        Examples
        --------
        Load latitudes from 10N to 30N.
        >>> dt.load_by_value('SST', lat=slice(10, 30))

        Load latitudes from 5N to maximum available.
        >>> dt.load_by_value('SST', lat=slice(5, None))

        Load depth closest to 500.
        >>> dt.load_by_value(None, depth=500.)

        Load depths closest to 0, 10, 50
        >>> dt.load_by_value(None, depth=[0, 10, 50])
        """
        keys_ = {}
        kw_keys = self.get_kw_keys(*keys, **kw_keys)
        for name, c in self.avail.dims.items():
            key = kw_keys.get(name)
            if key is None:
                key = slice(None, None)
            elif isinstance(key, slice):
                key = c.subset(key.start, key.stop)
            elif isinstance(key, (list, tuple, np.ndarray)):
                key = [c.get_index(k) for k in key]
            else:
                key = c.get_index(key)
            keys_[name] = key
        self.load(**keys_)

    def load(self, *keys, **kw_keys):
        """Load part of data from disk into memory.

        What variables, and what part of the data
        corresponding to coordinates indices can be specified.
        Keys specified to subset data act on the available scope.
        If a parameter is None, all available is taken for that
        parameter.

        Parameters
        ----------
        keys: int, slice, List[int], optional
            What subset of coordinate to load. The order is that
            of self.coords.
        kw_keys: int, slice, or List[int], optional
            What subset of coordinate to load. Takes precedence
            over positional `coords`.
            Variables key argument should be named 'var'.

        Examples
        --------
        Load everything available

        >>> dt.load(None)

        Load first index of the first coordinate for the SST variable

        >>> dt.load("SST", 0)

        Load everything for SST and Chla variables.

        >>> dt.load(["SST", "Chla"], slice(None, None), None)

        Load time steps 0, 10, and 12 of all variables.

        >>> dt.load(None, time=[0, 10, 12])

        Load first index of the first coordinate, and a slice of lat
        for the SST variable.

        >>> dt.load("SST", 0, lat=slice(200, 400))
        """
        self.unload_data()

        kw_keys = self.get_kw_keys(*keys, **kw_keys)
        keyring = Keyring(**kw_keys)
        keyring.make_full(self.dims)
        keyring.make_total()
        keyring.make_int_list()
        keyring.make_var_idx(self.avail.var)
        keyring.sort_by(self.dims)

        self.loaded = self.get_subscope('avail', keyring)
        self.loaded.name = 'loaded'

        self.self_allocate(self.loaded.shape)

        loaded = any([fg.load_from_available(keyring)
                      for fg in self.filegroups])
        if not loaded:
            log.warning("Nothing loaded.")

        try:
            self.do_post_loading(self)
        except NotImplementedError:
            pass

    def load_selected(self, keyring=None, scope=None, **keys):
        """Load data from a child scope of available.

        Subset is specified by a scope.
        The selection scope is expected to be created from
        the available one.

        Parameters
        ----------
        keyring: Keyring, optional
        scope: Scope, optional
            Selected scope created from available scope.
            Defaults to `self.selected`.
        keys: Key-like, optional

        Raises
        ------
        Exception
            If selected scope is empty or not a child of available.
        """
        if scope is None:
            scope = self.selected
        if scope.is_empty():
            raise Exception("Selection scope is empty ('%s')." % scope.name)
        if scope.parent_scope != self.avail:
            raise Exception("The parent scope is not the available data scope."
                            " (is '%s')" % scope.parent_scope.name)

        scope_ = scope.copy()
        scope_.slice(int2list=False, keyring=keyring, **keys)
        self.load(**scope_.parent_keyring.kw)

    def allocate(self, shape):
        """Allocate data array.

        Parameters
        ----------
        shape: List[int]
            Shape of the array to allocate.

        Returns
        -------
        Array
        """
        log.info("Allocating numpy array of shape %s", shape)
        return self.acs.allocate(shape)

<<<<<<< HEAD
    def self_allocate(self, shape):
        """Allocate data array for itself.

        Parameters
        ----------
        shape: List[int]
            Shape of the array to allocate.
        """
        self.data = self.allocate(shape)

    def set_post_load_func(self, func):
=======
    def set_post_loading_func(self, func):
>>>>>>> f0e1d74e
        """Set function for post loading treatements.

        Parameters
        ----------
        func: Callable[[DataBase or subclass]]
            Function to execute after data is loaded.
            See do_post_loading() for a better description
            of the function interface.

        """
        self.do_post_loading = func

    def set_data(self, var, data):
        """Set the data for a single variable.

        Parameters
        ----------
        var: str
            Variable to set the data to.
        data: Array
            Array of the correct shape for currently
            selected coordinates. Has no axis for variables.

        Raises
        ------
        IndexError
            If the data has not the right dimension.
        ValueError
            If the data is not of the shape of loaded scope.
        """
        if self.acs.ndim(data) != self.ncoord:
            raise IndexError("data of wrong dimension (%s, expected %s)" %
                             (data.ndim, self.ncoord))

        if self.acs.shape(data) != self.shape[1:]:
            raise ValueError("data of wrong shape (%s, expected %s)" %
                             (self.acs.shape(data), self.shape[1:]))

        data = np.expand_dims(data, 0)

        # No data is loaded
        if self.loaded.is_empty():
            self.loaded = self.avail.copy()
            self.loaded.var.update_values([var])
            self.data = data

        # Variable is already loaded
        elif var in self.loaded.var:
            self[var][:] = data[0]

        # Variable is not loaded, others are
        else:
            self.loaded.var.append(var)
            self.data = self.acs.concatenate((self.data, data), axis=0)

    def add_variable(self, variable, data=None, **attrs):
        """Add new variable.

        Add variable, and its attributes to the VI.
        If present, add data to loaded data.

        Parameters
        ----------
        variable: str
            Variable to add.
        data: Array, optional
            Corresponding data to add.
            Its shape must match that of the loaded scope.
        attrs: Any, optional
            Variable attributes.
            Passed to VariablesInfo.add_variable
        """
        if variable not in self.vi:
            self.vi.set_attrs(variable, **attrs)
            self.avail.var.append(variable)
        if data is not None:
            self.set_data(variable, data)

    def remove_loaded_variable(self, variable: str):
        """Remove variable from data."""
        if variable in self.loaded:
            keys = self.loaded.idx[variable]
            self.data = np.delete(self.data, [keys], axis=0)
            self.loaded.var.remove(variable)

    def write(self, filename, wd=None, **keys):
        """Write variables to disk.

        Write to a netcdf file.
        Coordinates are written too.

        Parameters
        ----------
        filename: str
            File to write in. Relative to each filegroup root
            directory, or from `wd` if specified.
        wd: str, optional
            Force to write `filename` in this directory.
        variables: str, List[str], optional
            Variables to write. If None, all are written.
        """
        keyring = Keyring(**keys)
        keyring.make_full(self.dims)
        keyring.make_total()
        keyring['var'] = self.loaded.var.get_var_names(keyring['var'])

        for fg in self.filegroups:
            variables = [v for v in keyring['var']
                         if v in fg.variables]
            if variables:
                keyring_fg = keyring.copy()
                keyring_fg['var'] = variables
                fg.write(filename, wd, keyring=keyring_fg)

    def write_add_variable(self, var, sibling, inf_name=None, **keys):
        """Add variables to files.

        Parameters
        ----------
        var: str
            Variable to add. Must be in loaded scope.
        sibling: str
            Variable along which to add the data.
            New variable will be added to the same files
            and in same order.
        inf_name: str, optional
            Variable in-file name. Default to the variables name.
        keys: Any, optional
            If a subpart of data is to be written.
            The selected data must match in shape that of the
            sibling data on disk.
        """
        if inf_name is None:
            inf_name = var
        scope = self.get_subscope('loaded', var=var, **keys)
        for fg in self.filegroups:
            if sibling in fg.variables:
                fg.write_add_variable(var, sibling, inf_name, scope)
                break


def do_post_loading_default(dt): #pylint: disable=method-hidden
    """Do post loading treatments.

    Raises
    ------
    NotImplementedError
        If do_post_loading was not set.
    """
    raise NotImplementedError("do_post_loading was not set.")<|MERGE_RESOLUTION|>--- conflicted
+++ resolved
@@ -790,7 +790,6 @@
         log.info("Allocating numpy array of shape %s", shape)
         return self.acs.allocate(shape)
 
-<<<<<<< HEAD
     def self_allocate(self, shape):
         """Allocate data array for itself.
 
@@ -801,10 +800,7 @@
         """
         self.data = self.allocate(shape)
 
-    def set_post_load_func(self, func):
-=======
     def set_post_loading_func(self, func):
->>>>>>> f0e1d74e
         """Set function for post loading treatements.
 
         Parameters
