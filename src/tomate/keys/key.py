--- conflicted
+++ resolved
@@ -446,37 +446,23 @@
     :returns: None if it is not possible to guess.
         (for instance for slice(None, None))
     """
-<<<<<<< HEAD
     def get(start, stop, step):
         if abs(step) == 1:
             return abs(stop - start)
         return abs(int(np.ceil((stop - start) / step)))
 
     start, stop, step = slc.start, slc.stop, slc.step
-    if step is None:
-        step = 1
-=======
-    start, stop, step = slc.start, slc.stop, slc.step
     pos = step is None or step > 0
->>>>>>> dee36ff0
 
     # slice(a, b), a and b of same sign
     if start is not None and stop is not None:
         if start * stop >= 0:
-<<<<<<< HEAD
-            if (step > 0 and stop == 0) or (step < 0 and start == 0):
-=======
             if (pos and stop == 0) or (not pos and start == 0):
->>>>>>> dee36ff0
                 return 0
             return get(start, stop, step)
 
-<<<<<<< HEAD
-    if step > 0:
-=======
     # slice with a None start or stop
     if pos:
->>>>>>> dee36ff0
         if start is None and stop is not None and stop >= 0:
             return get(0, stop, step)
         if stop is None and start is not None and start < 0:
