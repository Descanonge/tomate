--- conflicted
+++ resolved
@@ -4,7 +4,6 @@
 # (http://github.com/Descanonge/tomate) and subject
 # to the MIT License as defined in the file 'LICENSE',
 # at the root of this project. © 2020 Clément HAËCK
-
 
 import logging
 from typing import (Any, Callable, Dict, Iterable, Iterator, List, Optional,
@@ -313,25 +312,9 @@
         self.found_file = True
 
         if self.is_to_open():
-<<<<<<< HEAD
-            file = self.open_file(os.path.join(self.root, filename),
-                                  mode='r', log_lvl='debug')
-
-        try:
-            self.scan_general_attributes(file)
-
-            for cs in self.cs.values():
-                cs.scan_attributes(file)
-                cs.scan_file(m, file)
-        except Exception:
-            if file is not None:
-                self.close_file(file)
-            log.error("Error in scanning filegroup %s", self.name)
-            raise
-=======
-            with self.open_file(filename, mode='r', log_lvl='debug') as file:
+            with self.open_file(os.path.join(self.root, filename),
+                                mode='r', log_lvl='debug') as file:
                 execute_scanning(file)
->>>>>>> 6c41260e
         else:
             execute_scanning(None)
 
