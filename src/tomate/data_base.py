--- conflicted
+++ resolved
@@ -260,14 +260,9 @@
         else:
             order_novar = None
 
-<<<<<<< HEAD
         out = tuple([var.view(keyring=keyring, order=order_novar)
                      for var in variables])
         if stack:
-=======
-        out = tuple([var.view(keyring=keyring, order=order_novar) for var in variables])
-        if do_stack:
->>>>>>> e70dafc5
             if order is not None:
                 axis_stack = order.index('var')
             else:
