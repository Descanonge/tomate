<<<<<<< HEAD
- [2020-09-27] Add process to scan coordinates objects.
- [2020-09-27] Replace `filegroup.file_override` by `constructor.set_file_override`
- [2020-09-27] Send variables from a post loading function selection being loaded as
  positionial arguments.

# v2.1.2

- [2020-09-27] Remove shape check when supplying data to create plot object.
- [2020-09-27] Fix `set_elements_manual`
- [2020-09-22] Do not use fg.close_file. Instead use `with` blocks.
=======
- [2020-09-23] Add `create_mean_variable`, to quickly create a variable that is
  the average of another.
- [2020-09-23] Add `apply_along_axes`, to apply an arbitrary function to specific axes.
>>>>>>> 6b334653
- [2020-09-17] Better guess_dimensions warnings, only warn if dimension is shared in a 
  filegroup containing the variable
- [2020-09-17] Rename `wd` to `directory` in all writing functions.

# v2.1.1

- [2020-09-17] Fix warning in guess_dimensions
- [2020-09-17] Add argument to choose more finely the memory keyring before
  constructing load commands.
- [2020-09-16] Fix tuple concatenation issue in loading data

# v2.1.0

- [2020-09-16] Add different calendar support to Time
- [2020-09-16] Add defaults to Time arguments
- [2020-09-16] Add method to add variable to filegroup easily

# v2.0.2

- [2020-09-15] Fix some computations methods
- [2020-09-15] Fix average plots

# v2.0.1

- [2020-09-15] Fix infile keyring for variables with different dimensions
- [2020-09-15] Take NetCDF dimensions missing values into account

# v2.0.0

  v2 brings a lot of change, such that the API is not retro-compatible in lot of places.
  The biggest change is that each variable data is now stored in its own array.
  Variables can now have different datatypes, dimensions, or dimensions order.
  The scopes are still managed for all variables by the database object.

  The second biggest change is the extended possibilities in the scanning process.
  Multiple scanning functions can be used. Each function can only look for any number
  of 'elements' (values, in-file index, or in-file dimensions for variables). Those
  elements can be fixed to a constant value.
  
  There are many smaller changes, mostly internal, that fix bugs and do streamlining
  in the VariablesInfo, load commands creation, data loading from file, post-loading
  functions, and data writing to file.
  Extending to other file formats should be easier, as lot of complicated operations
  are made easier to execute, or moved to file-format agnostic parts of Tomate.
  
  Overall stability has decreased, since treating multiple variables with each different
  parameters is more complicated, and at the time of release, the new version has not been
  tested in the wild as much as the first version.
  
  Automatic testing has been added. For now only a handful of critical and complex
  functions are tested.
  
  A function is added to immediately open the content of a single NetCDF file as a
  database.
  

# v1.1.0

- [2020-07-10] Get filegroup by index or name
- [2020-07-06] Fix `get_index_by_day` failing if target is last index
- [2020-06-23] Fix writing if variable is not in VI
- [2020-06-23] Add option to return python datetime
- [2020-06-16] Make filegroup and database creation easier, using db.add_filegroup.
- [2020-06-15] Fix `write_add_variable` dimensions not matching.
- [2020-06-15] Add option to select the loaded scope when adding new data.
- [2020-06-15] Add kwargs for all variable when writing.
- [2020-06-15] Fix writing of squeezed dimensions.

## v1.0.3

- [2020-06-14] Add functions to plot on multiple axes at once.

## v1.0.2

- [2020-06-12] Lowercase optional dependencies
- [2020-06-12] Update writing methods. Add keyword arguments to better control writing.
  Use load command to standardize writing.
  `write_add_variable` now support multiple filegroups.
- [2020-06-12] Use `add_filegroup` instead of `link_filegroups`
- [2020-06-12] Implement `take_complex`. Add debug messages.
- [2020-06-12] Fix netCDF `open_file`

## v1.0.1

- [2020-06-12] Make optional dependencies really optional
- [2020-06-12] Fix `subset_by_day`. Now always select whole days.
- [2020-06-11] Harmonize load, view and select methods
- [2020-06-11] FilegroupNetCDF will not overwrite files (by default)
- [2020-06-11] Fix typo in get_closest. Would crash if loc='left' and value is not present in coordinate.

# v1.0.0<|MERGE_RESOLUTION|>--- conflicted
+++ resolved
@@ -1,19 +1,16 @@
-<<<<<<< HEAD
 - [2020-09-27] Add process to scan coordinates objects.
 - [2020-09-27] Replace `filegroup.file_override` by `constructor.set_file_override`
 - [2020-09-27] Send variables from a post loading function selection being loaded as
   positionial arguments.
+- [2020-09-23] Add `create_mean_variable`, to quickly create a variable that is
+  the average of another.
+- [2020-09-23] Add `apply_along_axes`, to apply an arbitrary function to specific axes.
 
 # v2.1.2
 
 - [2020-09-27] Remove shape check when supplying data to create plot object.
 - [2020-09-27] Fix `set_elements_manual`
 - [2020-09-22] Do not use fg.close_file. Instead use `with` blocks.
-=======
-- [2020-09-23] Add `create_mean_variable`, to quickly create a variable that is
-  the average of another.
-- [2020-09-23] Add `apply_along_axes`, to apply an arbitrary function to specific axes.
->>>>>>> 6b334653
 - [2020-09-17] Better guess_dimensions warnings, only warn if dimension is shared in a 
   filegroup containing the variable
 - [2020-09-17] Rename `wd` to `directory` in all writing functions.
