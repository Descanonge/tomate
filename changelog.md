<<<<<<< HEAD
- [2020-09-27] Remove shape check when supplying data to create plot object.
- [2020-09-27] Fix `set_elements_manual`
=======
- [2020-09-22] Do not use fg.close_file. Instead use `with` blocks.
>>>>>>> 6c41260e
- [2020-09-17] Better guess_dimensions warnings, only warn if dimension is shared in a 
  filegroup containing the variable
- [2020-09-17] Rename `wd` to `directory` in all writing functions.

# v2.1.1

- [2020-09-17] Fix warning in guess_dimensions
- [2020-09-17] Add argument to choose more finely the memory keyring before
  constructing load commands.
- [2020-09-16] Fix tuple concatenation issue in loading data

# v2.1.0

- [2020-09-16] Add different calendar support to Time
- [2020-09-16] Add defaults to Time arguments
- [2020-09-16] Add method to add variable to filegroup easily

# v2.0.2

- [2020-09-15] Fix some computations methods
- [2020-09-15] Fix average plots

# v2.0.1

- [2020-09-15] Fix infile keyring for variables with different dimensions
- [2020-09-15] Take NetCDF dimensions missing values into account

# v2.0.0

  v2 brings a lot of change, such that the API is not retro-compatible in lot of places.
  The biggest change is that each variable data is now stored in its own array.
  Variables can now have different datatypes, dimensions, or dimensions order.
  The scopes are still managed for all variables by the database object.

  The second biggest change is the extended possibilities in the scanning process.
  Multiple scanning functions can be used. Each function can only look for any number
  of 'elements' (values, in-file index, or in-file dimensions for variables). Those
  elements can be fixed to a constant value.
  
  There are many smaller changes, mostly internal, that fix bugs and do streamlining
  in the VariablesInfo, load commands creation, data loading from file, post-loading
  functions, and data writing to file.
  Extending to other file formats should be easier, as lot of complicated operations
  are made easier to execute, or moved to file-format agnostic parts of Tomate.
  
  Overall stability has decreased, since treating multiple variables with each different
  parameters is more complicated, and at the time of release, the new version has not been
  tested in the wild as much as the first version.
  
  Automatic testing has been added. For now only a handful of critical and complex
  functions are tested.
  
  A function is added to immediately open the content of a single NetCDF file as a
  database.
  

# v1.1.0

- [2020-07-10] Get filegroup by index or name
- [2020-07-06] Fix `get_index_by_day` failing if target is last index
- [2020-06-23] Fix writing if variable is not in VI
- [2020-06-23] Add option to return python datetime
- [2020-06-16] Make filegroup and database creation easier, using db.add_filegroup.
- [2020-06-15] Fix `write_add_variable` dimensions not matching.
- [2020-06-15] Add option to select the loaded scope when adding new data.
- [2020-06-15] Add kwargs for all variable when writing.
- [2020-06-15] Fix writing of squeezed dimensions.

## v1.0.3

- [2020-06-14] Add functions to plot on multiple axes at once.

## v1.0.2

- [2020-06-12] Lowercase optional dependencies
- [2020-06-12] Update writing methods. Add keyword arguments to better control writing.
  Use load command to standardize writing.
  `write_add_variable` now support multiple filegroups.
- [2020-06-12] Use `add_filegroup` instead of `link_filegroups`
- [2020-06-12] Implement `take_complex`. Add debug messages.
- [2020-06-12] Fix netCDF `open_file`

## v1.0.1

- [2020-06-12] Make optional dependencies really optional
- [2020-06-12] Fix `subset_by_day`. Now always select whole days.
- [2020-06-11] Harmonize load, view and select methods
- [2020-06-11] FilegroupNetCDF will not overwrite files (by default)
- [2020-06-11] Fix typo in get_closest. Would crash if loc='left' and value is not present in coordinate.

# v1.0.0<|MERGE_RESOLUTION|>--- conflicted
+++ resolved
@@ -1,9 +1,6 @@
-<<<<<<< HEAD
 - [2020-09-27] Remove shape check when supplying data to create plot object.
 - [2020-09-27] Fix `set_elements_manual`
-=======
 - [2020-09-22] Do not use fg.close_file. Instead use `with` blocks.
->>>>>>> 6c41260e
 - [2020-09-17] Better guess_dimensions warnings, only warn if dimension is shared in a 
   filegroup containing the variable
 - [2020-09-17] Rename `wd` to `directory` in all writing functions.
