#+TITLE: Data Loader

* TODO: compute linear combinations
* TODO: Save metadata to file
To not need to scan files each time
* TODO: Multiple selections
in a subclass of database ?
* TODO: ensure VI stays global
* TODO: doc
** examples
** scan variables examples
* TODO: Write: add to file
** use existing filegroup information to open some files and add variables
* TODO: Compute min / max value
* TODO: iter coordinate (especially time)
* TODO: no type restrictions on keyring
or maybe a new type of Key, for values
it could even englob KeyVar (that seems complicated)
* TODO: coord attribute scanning is flawed
** From which filegroup do you transfer attributes to master coords ?
* TODO: check error when shared cs has no scanning
* TODO: loading could fail if available is modified
idea for more robustness ?
I guess FG should communicate with available instead of relying on contains
* TODO: Plot return new object
returns object with info about whats plotted
    -> scope, object (image / contours)
    -> method to update ?
then no need for dt.plotted
<<<<<<< HEAD
* TODO: move into data_types
* TODO: scanning should not overwrite cstr.vi
* TODO: Add option to use subset_day in load_by_value
* TODO: Type hinting
=======
* TODO: convert function in Coord
the CS can use its attributes and those of parent Coord to
modify scanned values
* TODO: launch do_post_loading when specific variables are loaded
>>>>>>> f0e1d74e
<|MERGE_RESOLUTION|>--- conflicted
+++ resolved
@@ -27,14 +27,11 @@
     -> scope, object (image / contours)
     -> method to update ?
 then no need for dt.plotted
-<<<<<<< HEAD
 * TODO: move into data_types
 * TODO: scanning should not overwrite cstr.vi
 * TODO: Add option to use subset_day in load_by_value
 * TODO: Type hinting
-=======
 * TODO: convert function in Coord
 the CS can use its attributes and those of parent Coord to
 modify scanned values
-* TODO: launch do_post_loading when specific variables are loaded
->>>>>>> f0e1d74e
+* TODO: launch do_post_loading when specific variables are loaded